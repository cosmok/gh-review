--- conflicted
+++ resolved
@@ -114,11 +114,7 @@
     const { data } = await octokit.repos.getContent({ owner, repo, path, ref });
     const fileSize = typeof data === 'string' ? Buffer.byteLength(data) : data.size;
     if (fileSize > MAX_FILE_SIZE) {
-<<<<<<< HEAD
       structuredLog('INFO', 'Truncating large file', { path, fileSize });
-=======
-      console.log(`File ${path} is too large (${fileSize} bytes), truncating content`);
->>>>>>> fc2f7c8a
       let content = typeof data === 'string'
         ? data
         : Buffer.from(data.content, data.encoding || 'base64').toString('utf-8');
@@ -375,21 +371,13 @@
 
 // Initialize the global app instance using the factory for tests
 const app = createProbotApp();
-<<<<<<< HEAD
 structuredLog('INFO', 'Probot app initialized');
-=======
-console.log('✅ Probot App created and event handlers registered.');
->>>>>>> fc2f7c8a
 
 // Start the Probot server when run directly
 if (require.main === module) {
   const { run } = require('probot');
   run(registerEventHandlers).catch(error => {
-<<<<<<< HEAD
     structuredLog('ERROR', 'Failed to start Probot app', { error: error.message });
-=======
-    console.error("Failed to start Probot app:", error);
->>>>>>> fc2f7c8a
     process.exit(1);
   });
 }
